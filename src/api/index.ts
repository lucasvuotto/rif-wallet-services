import { Application, Request, Response } from 'express'
import { RSKExplorerAPI } from '../rskExplorerApi'
import { CoinMarketCapAPI } from '../coinmatketcap'
import { registeredDapps as _registeredDapps } from '../registered_dapps'
import { PricesQueryParams } from './types'
<<<<<<< HEAD
import { validatePricesRequest } from '../coinmatketcap/validations'
import NodeCache from 'node-cache'
import { findInCache } from '../coinmatketcap/cache'
=======
import { isConvertSupported, isTokenSupported } from '../coinmatketcap/validations'
>>>>>>> dde2abef

const responseJsonOk = (res: Response) => res.status(200).json.bind(res)

const makeRequestFactory = (console) => async (req, res, query) => {
  try {
    console.log(req.url)
    const result = await query()
    res.status(200).json(result)
  } catch (e: any) {
    console.error(e)
    res.status(500).send(e.message)
  }
}

type APIOptions = {
  rskExplorerApi: RSKExplorerAPI
  coinMarketCapApi: CoinMarketCapAPI
  registeredDapps: typeof _registeredDapps
<<<<<<< HEAD
  cache: NodeCache
  logger?: any
}

export const setupApi = (app: Application, {
  rskExplorerApi, coinMarketCapApi, registeredDapps, cache, logger = { log: () => {}, error: () => {} }
=======
  logger?: any,
  chainId: number
}

export const setupApi = (app: Application, {
  rskExplorerApi, coinMarketCapApi, registeredDapps, logger = { log: () => {}, error: () => {} }, chainId
>>>>>>> dde2abef
}: APIOptions) => {
  const makeRequest = makeRequestFactory(logger)

  app.get('/tokens', (_: Request, res: Response) => rskExplorerApi.getTokens().then(res.status(200).json.bind(res)))

  app.get(
    '/address/:address/tokens',
    ({ params: { address } }: Request, res: Response) => rskExplorerApi.getTokensByAddress(address)
      .then(responseJsonOk(res))
  )

  app.get(
    '/address/:address/events',
    ({ params: { address } }: Request, res: Response) => rskExplorerApi.getEventsByAddress(address)
      .then(responseJsonOk(res))
  )

  app.get(
    '/address/:address/transactions',
    ({ params: { address }, query: { limit, prev, next } }: Request, res: Response) =>
      rskExplorerApi.getTransactionsByAddress(
        address, limit as string, prev as string, next as string
      )
        .then(responseJsonOk(res))
  )

  app.get(
    '/price',
    async (req: Request<{}, {}, {}, PricesQueryParams>, res: Response) => makeRequest(
      req, res, () => {
<<<<<<< HEAD
        let addresses = req.query.addresses.split(',')
        const convert = req.query.convert
        validatePricesRequest(addresses, convert)
        const pricesInCache = findInCache(addresses, cache)
        addresses = addresses.filter(address => !Object.keys(pricesInCache).includes(address))
        let prices = {}
        if (addresses.length) {
          prices = coinMarketCapApi.getQuotesLatest({ addresses, convert })
        }
        return Promise.all([pricesInCache, prices]).then(values => {
          Object.keys(values[1]).forEach(address => cache.set(address, { [address]: values[1][address] }, 60))
          return {
            ...values[0],
            ...values[1]
          }
        })
=======
        const addresses = req.query.addresses.split(',').filter((address) => isTokenSupported(address, chainId))
        const convert = req.query.convert

        const isAddressesEmpty = addresses.length === 0
        if (isAddressesEmpty) return ({})

        if (!isConvertSupported(convert)) throw new Error('Convert not supported')

        return coinMarketCapApi.getQuotesLatest({ addresses, convert })
>>>>>>> dde2abef
      }
    )
  )

  app.get('/dapps', (_: Request, res: Response) => responseJsonOk(res)(registeredDapps))
}<|MERGE_RESOLUTION|>--- conflicted
+++ resolved
@@ -3,13 +3,9 @@
 import { CoinMarketCapAPI } from '../coinmatketcap'
 import { registeredDapps as _registeredDapps } from '../registered_dapps'
 import { PricesQueryParams } from './types'
-<<<<<<< HEAD
-import { validatePricesRequest } from '../coinmatketcap/validations'
+import { isConvertSupported, isTokenSupported } from '../coinmatketcap/validations'
 import NodeCache from 'node-cache'
 import { findInCache } from '../coinmatketcap/cache'
-=======
-import { isConvertSupported, isTokenSupported } from '../coinmatketcap/validations'
->>>>>>> dde2abef
 
 const responseJsonOk = (res: Response) => res.status(200).json.bind(res)
 
@@ -28,21 +24,13 @@
   rskExplorerApi: RSKExplorerAPI
   coinMarketCapApi: CoinMarketCapAPI
   registeredDapps: typeof _registeredDapps
-<<<<<<< HEAD
   cache: NodeCache
   logger?: any
-}
-
-export const setupApi = (app: Application, {
-  rskExplorerApi, coinMarketCapApi, registeredDapps, cache, logger = { log: () => {}, error: () => {} }
-=======
-  logger?: any,
   chainId: number
 }
 
 export const setupApi = (app: Application, {
-  rskExplorerApi, coinMarketCapApi, registeredDapps, logger = { log: () => {}, error: () => {} }, chainId
->>>>>>> dde2abef
+  rskExplorerApi, coinMarketCapApi, registeredDapps, cache, logger = { log: () => {}, error: () => {} }, chainId
 }: APIOptions) => {
   const makeRequest = makeRequestFactory(logger)
 
@@ -73,10 +61,14 @@
     '/price',
     async (req: Request<{}, {}, {}, PricesQueryParams>, res: Response) => makeRequest(
       req, res, () => {
-<<<<<<< HEAD
-        let addresses = req.query.addresses.split(',')
+        let addresses = req.query.addresses.split(',').filter((address) => isTokenSupported(address, chainId))
         const convert = req.query.convert
-        validatePricesRequest(addresses, convert)
+
+        const isAddressesEmpty = addresses.length === 0
+        if (isAddressesEmpty) return ({})
+
+        if (!isConvertSupported(convert)) throw new Error('Convert not supported')
+
         const pricesInCache = findInCache(addresses, cache)
         addresses = addresses.filter(address => !Object.keys(pricesInCache).includes(address))
         let prices = {}
@@ -90,17 +82,6 @@
             ...values[1]
           }
         })
-=======
-        const addresses = req.query.addresses.split(',').filter((address) => isTokenSupported(address, chainId))
-        const convert = req.query.convert
-
-        const isAddressesEmpty = addresses.length === 0
-        if (isAddressesEmpty) return ({})
-
-        if (!isConvertSupported(convert)) throw new Error('Convert not supported')
-
-        return coinMarketCapApi.getQuotesLatest({ addresses, convert })
->>>>>>> dde2abef
       }
     )
   )
