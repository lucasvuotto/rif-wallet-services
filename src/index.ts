--- conflicted
+++ resolved
@@ -1,16 +1,4 @@
 import 'dotenv/config'
-<<<<<<< HEAD
-import express, { Request, Response } from 'express'
-import { Api } from './api'
-import registeredDapps from './registered_dapps'
-import { isValidAddress } from './utils'
-import { Server } from 'socket.io'
-import http from 'http'
-import pushNewBalances from './subscriptions/pushNewBalances'
-
-const environment = { // TODO: remove these defaults
-  API_URL: process.env.API_URL as string || 'https://backend.explorer.testnet.rsk.co/api',
-=======
 import express from 'express'
 
 import axios from 'axios'
@@ -18,13 +6,16 @@
 import { RSKExplorerAPI } from './rskExplorerApi'
 import { registeredDapps } from './registered_dapps'
 import { setupApi } from './api'
+import { Server } from 'socket.io'
+import http from 'http'
+import pushNewBalances from './subscriptions/pushNewBalances'
+
 
 const environment = {
   // TODO: remove these defaults
   API_URL:
     (process.env.API_URL as string) ||
     'https://backend.explorer.testnet.rsk.co/api',
->>>>>>> 696483cb
   PORT: parseInt(process.env.PORT as string) || 3000,
   CHAIN_ID: parseInt(process.env.CHAIN_ID as string) || 31,
   COIN_MARKET_CAP_URL: process.env.COIN_MARKET_CAP_URL as string || 'https://pro-api.coinmarketcap.com',
@@ -33,13 +24,23 @@
 }
 
 const app = express()
-<<<<<<< HEAD
 const server = http.createServer(app)
 const io = new Server(server, {
   path: '/ws'
 })
 
-const api = new Api(environment.API_URL, environment.CHAIN_ID)
+
+
+
+const rskExplorerApi = new RSKExplorerAPI(environment.API_URL, environment.CHAIN_ID, axios)
+const coinMarketCapApi = new CoinMarketCapAPI(environment.COIN_MARKET_CAP_URL, environment.COIN_MARKET_CAP_VERSION, environment.COIN_MARKET_CAP_KEY, axios)
+
+setupApi(app, {
+  rskExplorerApi,
+  coinMarketCapApi,
+  registeredDapps,
+  logger: console
+})
 
 io.on('connection', (socket) => {
   console.log('new user connected')
@@ -47,7 +48,7 @@
   socket.on('subscribe', ({ address }: { address: string }) => {
     console.log('new subscription with address: ', address)
 
-    const stopPushingNewBalances = pushNewBalances(socket, api, address)
+    const stopPushingNewBalances = pushNewBalances(socket, rskExplorerApi, address)
 
     socket.on('disconnect', () => {
       stopPushingNewBalances()
@@ -57,20 +58,4 @@
 
 server.listen(environment.PORT, () => {
   console.log(`RIF Wallet services running on port ${environment.PORT}.`)
-})
-=======
-
-const rskExplorerApi = new RSKExplorerAPI(environment.API_URL, environment.CHAIN_ID, axios)
-const coinMarketCapApi = new CoinMarketCapAPI(environment.COIN_MARKET_CAP_URL, environment.COIN_MARKET_CAP_VERSION, environment.COIN_MARKET_CAP_KEY, axios)
->>>>>>> 696483cb
-
-setupApi(app, {
-  rskExplorerApi,
-  coinMarketCapApi,
-  registeredDapps,
-  logger: console
-})
-
-app.listen(environment.PORT, () => {
-  console.log(`RIF Wallet services running on port ${environment.PORT}.`)
 })