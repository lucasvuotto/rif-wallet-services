import { RSKExplorerAPI } from '../rskExplorerApi'
import { Emitter } from './Emitter'
import { BalanceProfiler } from './BalanceProfiler'
import { PriceProfiler } from './PriceProfiler'
import { TransactionProfiler } from './TransactionProfiler'
import { LastPrice } from '../service/price/lastPrice'
<<<<<<< HEAD
import { TokenTransferProfiler } from './TokenTransferProfiler'

export class Profiler extends Emitter {
  balanceProfiler: BalanceProfiler;
  transactionProfiler: TransactionProfiler;
  priceProfiler: PriceProfiler;
  lastPrice: LastPrice;
  address: string
  tokenTransferProfiler: TokenTransferProfiler;

  constructor (address: string, rskExplorerApi: RSKExplorerAPI, lastPrice: LastPrice) {
    super()
    this.address = address
    this.lastPrice = lastPrice
    this.balanceProfiler = new BalanceProfiler(address, rskExplorerApi)
    this.transactionProfiler = new TransactionProfiler(address, rskExplorerApi)
    const priceChannel = 'prices'
    this.priceProfiler = new PriceProfiler(lastPrice, priceChannel)
    this.tokenTransferProfiler = new TokenTransferProfiler(address, rskExplorerApi)
  }
=======
import { RbtcBalanceProfiler } from './RbtcBalanceProfiler'

export class Profiler extends Emitter {
    balanceProfiler: BalanceProfiler;
    rbtBalanceProfiler: RbtcBalanceProfiler;
    transactionProfiler: TransactionProfiler;
    priceProfiler: PriceProfiler;
    lastPrice: LastPrice;
    address: string

    constructor (address: string, rskExplorerApi: RSKExplorerAPI, lastPrice: LastPrice) {
      super()
      this.address = address
      this.lastPrice = lastPrice
      this.balanceProfiler = new BalanceProfiler(address, rskExplorerApi)
      this.rbtBalanceProfiler = new RbtcBalanceProfiler(address, rskExplorerApi)
      this.transactionProfiler = new TransactionProfiler(address, rskExplorerApi)
      const priceChannel = 'prices'
      this.priceProfiler = new PriceProfiler(lastPrice, priceChannel)
    }
>>>>>>> 2d90498b

  async subscribe () {
    this.priceProfiler.on(this.priceProfiler.channel, (newPrices) => {
      this.emit(this.priceProfiler.channel, newPrices)
    })
    this.priceProfiler.subscribe()

    const balanceChannel = 'balances'
    this.balanceProfiler.on(balanceChannel, (newBalance) => {
      this.emit(balanceChannel, newBalance)
    })
    await this.balanceProfiler.subscribe(balanceChannel)

<<<<<<< HEAD
    const transactionChannel = 'transactions'
    this.transactionProfiler.on(transactionChannel, (newTransaction) => {
      this.emit(transactionChannel, newTransaction)
    })
    await this.transactionProfiler.subscribe(transactionChannel)

    const tokenTransferChannel = 'tokenTransfers'
    this.tokenTransferProfiler.on(tokenTransferChannel, (newTokenTransfer) => {
      this.emit(tokenTransferChannel, newTokenTransfer)
    })
    await this.tokenTransferProfiler.subscribe(tokenTransferChannel)
  }

  unsubscribe (): void {
    this.balanceProfiler.unsubscribe()
    this.transactionProfiler.unsubscribe()
    this.priceProfiler.unsubscribe()
    this.tokenTransferProfiler.unsubscribe()
  }
=======
      const rbtcBalanceChannel = 'rbtcBalance'
      this.rbtBalanceProfiler.on(balanceChannel, (newBalance) => {
        this.emit(rbtcBalanceChannel, newBalance)
      })
      await this.rbtBalanceProfiler.subscribe(balanceChannel)

      const transactionChannel = 'transactions'
      this.transactionProfiler.on(transactionChannel, (newTransaction) => {
        this.emit(transactionChannel, newTransaction)
      })
      await this.transactionProfiler.subscribe(transactionChannel)
    }

    unsubscribe (): void {
      this.balanceProfiler.unsubscribe()
      this.rbtBalanceProfiler.unsubscribe()
      this.transactionProfiler.unsubscribe()
      this.priceProfiler.unsubscribe()
    }
>>>>>>> 2d90498b
}<|MERGE_RESOLUTION|>--- conflicted
+++ resolved
@@ -4,11 +4,12 @@
 import { PriceProfiler } from './PriceProfiler'
 import { TransactionProfiler } from './TransactionProfiler'
 import { LastPrice } from '../service/price/lastPrice'
-<<<<<<< HEAD
 import { TokenTransferProfiler } from './TokenTransferProfiler'
+import { RbtcBalanceProfiler } from './RbtcBalanceProfiler'
 
 export class Profiler extends Emitter {
   balanceProfiler: BalanceProfiler;
+  rbtBalanceProfiler: RbtcBalanceProfiler;
   transactionProfiler: TransactionProfiler;
   priceProfiler: PriceProfiler;
   lastPrice: LastPrice;
@@ -19,34 +20,16 @@
     super()
     this.address = address
     this.lastPrice = lastPrice
+
     this.balanceProfiler = new BalanceProfiler(address, rskExplorerApi)
+    this.rbtBalanceProfiler = new RbtcBalanceProfiler(address, rskExplorerApi)
+
     this.transactionProfiler = new TransactionProfiler(address, rskExplorerApi)
+    this.tokenTransferProfiler = new TokenTransferProfiler(address, rskExplorerApi)
+
     const priceChannel = 'prices'
     this.priceProfiler = new PriceProfiler(lastPrice, priceChannel)
-    this.tokenTransferProfiler = new TokenTransferProfiler(address, rskExplorerApi)
   }
-=======
-import { RbtcBalanceProfiler } from './RbtcBalanceProfiler'
-
-export class Profiler extends Emitter {
-    balanceProfiler: BalanceProfiler;
-    rbtBalanceProfiler: RbtcBalanceProfiler;
-    transactionProfiler: TransactionProfiler;
-    priceProfiler: PriceProfiler;
-    lastPrice: LastPrice;
-    address: string
-
-    constructor (address: string, rskExplorerApi: RSKExplorerAPI, lastPrice: LastPrice) {
-      super()
-      this.address = address
-      this.lastPrice = lastPrice
-      this.balanceProfiler = new BalanceProfiler(address, rskExplorerApi)
-      this.rbtBalanceProfiler = new RbtcBalanceProfiler(address, rskExplorerApi)
-      this.transactionProfiler = new TransactionProfiler(address, rskExplorerApi)
-      const priceChannel = 'prices'
-      this.priceProfiler = new PriceProfiler(lastPrice, priceChannel)
-    }
->>>>>>> 2d90498b
 
   async subscribe () {
     this.priceProfiler.on(this.priceProfiler.channel, (newPrices) => {
@@ -60,7 +43,6 @@
     })
     await this.balanceProfiler.subscribe(balanceChannel)
 
-<<<<<<< HEAD
     const transactionChannel = 'transactions'
     this.transactionProfiler.on(transactionChannel, (newTransaction) => {
       this.emit(transactionChannel, newTransaction)
@@ -72,33 +54,19 @@
       this.emit(tokenTransferChannel, newTokenTransfer)
     })
     await this.tokenTransferProfiler.subscribe(tokenTransferChannel)
+
+    const rbtcBalanceChannel = 'rbtcBalance'
+    this.rbtBalanceProfiler.on(balanceChannel, (newBalance) => {
+      this.emit(rbtcBalanceChannel, newBalance)
+    })
+    await this.rbtBalanceProfiler.subscribe(balanceChannel)
   }
 
   unsubscribe (): void {
     this.balanceProfiler.unsubscribe()
+    this.rbtBalanceProfiler.unsubscribe()
     this.transactionProfiler.unsubscribe()
     this.priceProfiler.unsubscribe()
     this.tokenTransferProfiler.unsubscribe()
   }
-=======
-      const rbtcBalanceChannel = 'rbtcBalance'
-      this.rbtBalanceProfiler.on(balanceChannel, (newBalance) => {
-        this.emit(rbtcBalanceChannel, newBalance)
-      })
-      await this.rbtBalanceProfiler.subscribe(balanceChannel)
-
-      const transactionChannel = 'transactions'
-      this.transactionProfiler.on(transactionChannel, (newTransaction) => {
-        this.emit(transactionChannel, newTransaction)
-      })
-      await this.transactionProfiler.subscribe(transactionChannel)
-    }
-
-    unsubscribe (): void {
-      this.balanceProfiler.unsubscribe()
-      this.rbtBalanceProfiler.unsubscribe()
-      this.transactionProfiler.unsubscribe()
-      this.priceProfiler.unsubscribe()
-    }
->>>>>>> 2d90498b
 }