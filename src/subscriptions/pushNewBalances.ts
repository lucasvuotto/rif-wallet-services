import { Socket } from 'socket.io'
import { DefaultEventsMap } from 'socket.io/dist/typed-events'
<<<<<<< HEAD
import { RSKExplorerAPI } from '../rskExplorerApi'
=======
import { RSKExplorerAPI } from '../rskExplorerApi/index'
>>>>>>> eee6a110

interface ISentBalances {
  [address: string]: {
    [tokenAddress: string]: string
  }
}

const EXECUTION_INTERVAL = 60000

const sentBalances: ISentBalances = {}

const pushNewBalances = (
  socket: Socket<DefaultEventsMap, DefaultEventsMap, DefaultEventsMap, any>,
  api: RSKExplorerAPI,
  address: string
) => {
  const execute = executeFactory(socket, api, address)

  execute()

  const timer = setInterval(execute, EXECUTION_INTERVAL)

  return () => {
    clearInterval(timer)
    sentBalances[address] = {}
  }
}

const executeFactory = (
  socket: Socket<DefaultEventsMap, DefaultEventsMap, DefaultEventsMap, any>,
  api: RSKExplorerAPI,
  address: string
) => async () => {
  if (!sentBalances[address]) {
    sentBalances[address] = {}
  }

  const tokens = await api.getTokensByAddress(address.toLowerCase())

  for (const token of tokens) {
    if (sentBalances[address][token.contractAddress] !== token.balance) {
      sentBalances[address][token.contractAddress] = token.balance
      socket.emit('change', { type: 'newBalance', payload: token })
    }
  }
}

export default pushNewBalances<|MERGE_RESOLUTION|>--- conflicted
+++ resolved
@@ -1,10 +1,6 @@
 import { Socket } from 'socket.io'
 import { DefaultEventsMap } from 'socket.io/dist/typed-events'
-<<<<<<< HEAD
-import { RSKExplorerAPI } from '../rskExplorerApi'
-=======
 import { RSKExplorerAPI } from '../rskExplorerApi/index'
->>>>>>> eee6a110
 
 interface ISentBalances {
   [address: string]: {
