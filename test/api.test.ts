--- conflicted
+++ resolved
@@ -6,13 +6,9 @@
 import { CoinMarketCapAPI } from '../src/coinmarketcap'
 import { mockCoinMarketCap, pricesResponse, pricesResponseForCaching, rifPriceFromCache, sovPriceFromCache } from './mockResponses'
 
-<<<<<<< HEAD
 import { CustomError } from '../src/middleware'
 
-const setupTestApi = (coinMarketCapApi: CoinMarketCapAPI) => {
-=======
 const setupTestApi = (coinMarketCapApi: CoinMarketCapAPI, priceCache: NodeCache = new NodeCache()) => {
->>>>>>> 7f0e8238
   const app = express()
 
   setupApi(app, {
